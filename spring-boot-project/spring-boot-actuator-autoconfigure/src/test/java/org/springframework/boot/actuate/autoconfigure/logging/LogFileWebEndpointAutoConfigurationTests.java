--- conflicted
+++ resolved
@@ -67,16 +67,8 @@
 
 	@Test
 	public void logFileWebEndpointCanBeDisabled() {
-<<<<<<< HEAD
-		this.contextRunner
-				.withPropertyValues("logging.file:test.log",
-						"management.endpoint.logfile.enabled:false")
-				.run((context) -> assertThat(context)
-						.doesNotHaveBean(LogFileWebEndpoint.class));
-=======
 		this.contextRunner.withPropertyValues("logging.file:test.log", "management.endpoint.logfile.enabled:false")
-				.run((context) -> assertThat(context).hasSingleBean(LogFileWebEndpoint.class));
->>>>>>> c6c139d9
+				.run((context) -> assertThat(context).doesNotHaveBean(LogFileWebEndpoint.class));
 	}
 
 	@Test
