/*
<<<<<<< HEAD
 * Copyright 2012-2018 the original author or authors.
=======
 * Copyright 2012-2019 the original author or authors.
>>>>>>> c6c139d9
 *
 * Licensed under the Apache License, Version 2.0 (the "License");
 * you may not use this file except in compliance with the License.
 * You may obtain a copy of the License at
 *
 *      https://www.apache.org/licenses/LICENSE-2.0
 *
 * Unless required by applicable law or agreed to in writing, software
 * distributed under the License is distributed on an "AS IS" BASIS,
 * WITHOUT WARRANTIES OR CONDITIONS OF ANY KIND, either express or implied.
 * See the License for the specific language governing permissions and
 * limitations under the License.
 */

package org.springframework.boot.autoconfigure.data.neo4j;

import org.junit.After;
import org.junit.Ignore;
import org.junit.Test;
import org.neo4j.ogm.drivers.embedded.driver.EmbeddedDriver;

import org.springframework.boot.autoconfigure.TestAutoConfigurationPackage;
import org.springframework.boot.autoconfigure.data.jpa.JpaRepositoriesAutoConfiguration;
import org.springframework.boot.autoconfigure.data.jpa.city.City;
import org.springframework.boot.autoconfigure.data.jpa.city.CityRepository;
import org.springframework.boot.autoconfigure.data.neo4j.country.Country;
import org.springframework.boot.autoconfigure.data.neo4j.country.CountryRepository;
import org.springframework.boot.autoconfigure.data.neo4j.empty.EmptyMarker;
import org.springframework.boot.autoconfigure.domain.EntityScan;
import org.springframework.boot.autoconfigure.jdbc.DataSourceAutoConfiguration;
import org.springframework.boot.autoconfigure.orm.jpa.HibernateJpaAutoConfiguration;
import org.springframework.boot.test.context.FilteredClassLoader;
import org.springframework.boot.test.util.TestPropertyValues;
import org.springframework.context.annotation.AnnotationConfigApplicationContext;
import org.springframework.context.annotation.Configuration;
import org.springframework.data.jpa.repository.config.EnableJpaRepositories;
import org.springframework.data.neo4j.repository.config.EnableNeo4jRepositories;

import static org.assertj.core.api.Assertions.assertThat;

/**
 * Tests for {@link Neo4jRepositoriesAutoConfiguration}.
 *
 * @author Dave Syer
 * @author Oliver Gierke
 * @author Michael Hunger
 * @author Vince Bickers
 * @author Stephane Nicoll
 */
public class MixedNeo4jRepositoriesAutoConfigurationTests {

	private AnnotationConfigApplicationContext context;

	@After
	public void close() {
		if (this.context != null) {
			this.context.close();
		}
	}

	@Test
	public void testDefaultRepositoryConfiguration() {
		load(TestConfiguration.class);
		assertThat(this.context.getBean(CountryRepository.class)).isNotNull();
	}

	@Test
	public void testMixedRepositoryConfiguration() {
		load(MixedConfiguration.class);
		assertThat(this.context.getBean(CountryRepository.class)).isNotNull();
		assertThat(this.context.getBean(CityRepository.class)).isNotNull();
	}

	@Test
	public void testJpaRepositoryConfigurationWithNeo4jTemplate() {
		load(JpaConfiguration.class);
		assertThat(this.context.getBean(CityRepository.class)).isNotNull();
	}

	@Test
	@Ignore
	public void testJpaRepositoryConfigurationWithNeo4jOverlap() {
		load(OverlapConfiguration.class);
		assertThat(this.context.getBean(CityRepository.class)).isNotNull();
	}

	@Test
	public void testJpaRepositoryConfigurationWithNeo4jOverlapDisabled() {
		load(OverlapConfiguration.class, "spring.data.neo4j.repositories.enabled:false");
		assertThat(this.context.getBean(CityRepository.class)).isNotNull();
	}

	private void load(Class<?> config, String... environment) {
		AnnotationConfigApplicationContext context = new AnnotationConfigApplicationContext();
<<<<<<< HEAD
		context.setClassLoader(new FilteredClassLoader(EmbeddedDriver.class));
		TestPropertyValues.of(environment)
				.and("spring.datasource.initialization-mode=never").applyTo(context);
=======
		TestPropertyValues.of(environment).and("spring.datasource.initialization-mode=never").applyTo(context);
>>>>>>> c6c139d9
		context.register(config);
		context.register(DataSourceAutoConfiguration.class, HibernateJpaAutoConfiguration.class,
				JpaRepositoriesAutoConfiguration.class, Neo4jDataAutoConfiguration.class,
				Neo4jRepositoriesAutoConfiguration.class);
		context.refresh();
		this.context = context;
	}

	@Configuration
	@TestAutoConfigurationPackage(EmptyMarker.class)
	// Not this package or its parent
	@EnableNeo4jRepositories(basePackageClasses = Country.class)
	protected static class TestConfiguration {

	}

	@Configuration
	@TestAutoConfigurationPackage(EmptyMarker.class)
	@EnableNeo4jRepositories(basePackageClasses = Country.class)
	@EntityScan(basePackageClasses = City.class)
	@EnableJpaRepositories(basePackageClasses = CityRepository.class)
	protected static class MixedConfiguration {

	}

	@Configuration
	@TestAutoConfigurationPackage(EmptyMarker.class)
	@EntityScan(basePackageClasses = City.class)
	@EnableJpaRepositories(basePackageClasses = CityRepository.class)
	protected static class JpaConfiguration {

	}

	// In this one the Jpa repositories and the auto-configuration packages overlap, so
	// Neo4j will try and configure the same repositories
	@Configuration
	@TestAutoConfigurationPackage(CityRepository.class)
	@EnableJpaRepositories(basePackageClasses = CityRepository.class)
	protected static class OverlapConfiguration {

	}

}<|MERGE_RESOLUTION|>--- conflicted
+++ resolved
@@ -1,9 +1,5 @@
 /*
-<<<<<<< HEAD
- * Copyright 2012-2018 the original author or authors.
-=======
  * Copyright 2012-2019 the original author or authors.
->>>>>>> c6c139d9
  *
  * Licensed under the Apache License, Version 2.0 (the "License");
  * you may not use this file except in compliance with the License.
@@ -98,13 +94,8 @@
 
 	private void load(Class<?> config, String... environment) {
 		AnnotationConfigApplicationContext context = new AnnotationConfigApplicationContext();
-<<<<<<< HEAD
 		context.setClassLoader(new FilteredClassLoader(EmbeddedDriver.class));
-		TestPropertyValues.of(environment)
-				.and("spring.datasource.initialization-mode=never").applyTo(context);
-=======
 		TestPropertyValues.of(environment).and("spring.datasource.initialization-mode=never").applyTo(context);
->>>>>>> c6c139d9
 		context.register(config);
 		context.register(DataSourceAutoConfiguration.class, HibernateJpaAutoConfiguration.class,
 				JpaRepositoriesAutoConfiguration.class, Neo4jDataAutoConfiguration.class,
