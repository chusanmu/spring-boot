/*
 * Copyright 2012-2019 the original author or authors.
 *
 * Licensed under the Apache License, Version 2.0 (the "License");
 * you may not use this file except in compliance with the License.
 * You may obtain a copy of the License at
 *
 *      https://www.apache.org/licenses/LICENSE-2.0
 *
 * Unless required by applicable law or agreed to in writing, software
 * distributed under the License is distributed on an "AS IS" BASIS,
 * WITHOUT WARRANTIES OR CONDITIONS OF ANY KIND, either express or implied.
 * See the License for the specific language governing permissions and
 * limitations under the License.
 */

package org.springframework.boot.devtools.autoconfigure;

import java.io.File;
import java.net.URL;
import java.util.List;

import org.springframework.boot.autoconfigure.EnableAutoConfiguration;
import org.springframework.boot.autoconfigure.condition.ConditionalOnMissingBean;
import org.springframework.boot.autoconfigure.condition.ConditionalOnProperty;
import org.springframework.boot.context.properties.EnableConfigurationProperties;
import org.springframework.boot.devtools.autoconfigure.DevToolsProperties.Restart;
import org.springframework.boot.devtools.classpath.ClassPathChangedEvent;
import org.springframework.boot.devtools.classpath.ClassPathFileSystemWatcher;
import org.springframework.boot.devtools.classpath.ClassPathRestartStrategy;
import org.springframework.boot.devtools.classpath.PatternClassPathRestartStrategy;
import org.springframework.boot.devtools.filewatch.FileSystemWatcher;
import org.springframework.boot.devtools.filewatch.FileSystemWatcherFactory;
import org.springframework.boot.devtools.livereload.LiveReloadServer;
import org.springframework.boot.devtools.restart.ConditionalOnInitializedRestarter;
import org.springframework.boot.devtools.restart.RestartScope;
import org.springframework.boot.devtools.restart.Restarter;
import org.springframework.context.ApplicationEvent;
import org.springframework.context.ApplicationListener;
import org.springframework.context.annotation.Bean;
import org.springframework.context.annotation.Configuration;
import org.springframework.context.event.ContextRefreshedEvent;
import org.springframework.context.event.GenericApplicationListener;
import org.springframework.core.ResolvableType;
import org.springframework.util.StringUtils;

/**
 * {@link EnableAutoConfiguration Auto-configuration} for local development support.
 *
 * @author Phillip Webb
 * @author Andy Wilkinson
 * @author Vladimir Tsanev
 * @since 1.3.0
 */
@Configuration
@ConditionalOnInitializedRestarter
@EnableConfigurationProperties(DevToolsProperties.class)
public class LocalDevToolsAutoConfiguration {

	/**
	 * Local LiveReload configuration.
	 */
	@Configuration
	@ConditionalOnProperty(prefix = "spring.devtools.livereload", name = "enabled", matchIfMissing = true)
	static class LiveReloadConfiguration {

		private final DevToolsProperties properties;

		LiveReloadConfiguration(DevToolsProperties properties) {
			this.properties = properties;
		}

		@Bean
		@RestartScope
		@ConditionalOnMissingBean
		public LiveReloadServer liveReloadServer() {
			return new LiveReloadServer(this.properties.getLivereload().getPort(),
					Restarter.getInstance().getThreadFactory());
		}

		@Bean
		public OptionalLiveReloadServer optionalLiveReloadServer(LiveReloadServer liveReloadServer) {
			return new OptionalLiveReloadServer(liveReloadServer);
		}

		@Bean
		public LiveReloadServerEventListener liveReloadServerEventListener(OptionalLiveReloadServer liveReloadServer) {
			return new LiveReloadServerEventListener(liveReloadServer);
		}

	}

	/**
	 * Local Restart Configuration.
	 */
	@Configuration
<<<<<<< HEAD
	@ConditionalOnProperty(prefix = "spring.devtools.restart", name = "enabled",
			matchIfMissing = true)
	static class RestartConfiguration
			implements ApplicationListener<ClassPathChangedEvent> {
=======
	@ConditionalOnProperty(prefix = "spring.devtools.restart", name = "enabled", matchIfMissing = true)
	static class RestartConfiguration {
>>>>>>> c6c139d9

		private final DevToolsProperties properties;

		RestartConfiguration(DevToolsProperties properties) {
			this.properties = properties;
		}

		@Override
		public void onApplicationEvent(ClassPathChangedEvent event) {
			if (event.isRestartRequired()) {
				Restarter.getInstance().restart(new FileWatchingFailureHandler(fileSystemWatcherFactory()));
			}
		}

		@Bean
		@ConditionalOnMissingBean
		public ClassPathFileSystemWatcher classPathFileSystemWatcher() {
			URL[] urls = Restarter.getInstance().getInitialUrls();
			ClassPathFileSystemWatcher watcher = new ClassPathFileSystemWatcher(fileSystemWatcherFactory(),
					classPathRestartStrategy(), urls);
			watcher.setStopWatcherOnRestart(true);
			return watcher;
		}

		@Bean
		@ConditionalOnMissingBean
		public ClassPathRestartStrategy classPathRestartStrategy() {
			return new PatternClassPathRestartStrategy(this.properties.getRestart().getAllExclude());
		}

		@Bean
		public HateoasObjenesisCacheDisabler hateoasObjenesisCacheDisabler() {
			return new HateoasObjenesisCacheDisabler();
		}

		@Bean
		public FileSystemWatcherFactory fileSystemWatcherFactory() {
			return this::newFileSystemWatcher;
		}

		@Bean
		@ConditionalOnProperty(prefix = "spring.devtools.restart", name = "log-condition-evaluation-delta",
				matchIfMissing = true)
		public ConditionEvaluationDeltaLoggingListener conditionEvaluationDeltaLoggingListener() {
			return new ConditionEvaluationDeltaLoggingListener();
		}

		private FileSystemWatcher newFileSystemWatcher() {
			Restart restartProperties = this.properties.getRestart();
			FileSystemWatcher watcher = new FileSystemWatcher(true, restartProperties.getPollInterval(),
					restartProperties.getQuietPeriod());
			String triggerFile = restartProperties.getTriggerFile();
			if (StringUtils.hasLength(triggerFile)) {
				watcher.setTriggerFilter(new TriggerFileFilter(triggerFile));
			}
			List<File> additionalPaths = restartProperties.getAdditionalPaths();
			for (File path : additionalPaths) {
				watcher.addSourceFolder(path.getAbsoluteFile());
			}
			return watcher;
		}

	}

	static class LiveReloadServerEventListener implements GenericApplicationListener {

		private final OptionalLiveReloadServer liveReloadServer;

		LiveReloadServerEventListener(OptionalLiveReloadServer liveReloadServer) {
			this.liveReloadServer = liveReloadServer;
		}

		@Override
		public boolean supportsEventType(ResolvableType eventType) {
			Class<?> type = eventType.getRawClass();
			if (type == null) {
				return false;
			}
			return ContextRefreshedEvent.class.isAssignableFrom(type)
					|| ClassPathChangedEvent.class.isAssignableFrom(type);
		}

		@Override
		public boolean supportsSourceType(Class<?> sourceType) {
			return true;
		}

		@Override
		public void onApplicationEvent(ApplicationEvent event) {
			if (event instanceof ContextRefreshedEvent
					|| (event instanceof ClassPathChangedEvent
							&& !((ClassPathChangedEvent) event).isRestartRequired())) {
				this.liveReloadServer.triggerReload();
			}
		}

		@Override
		public int getOrder() {
			return 0;
		}

	}

}<|MERGE_RESOLUTION|>--- conflicted
+++ resolved
@@ -94,15 +94,8 @@
 	 * Local Restart Configuration.
 	 */
 	@Configuration
-<<<<<<< HEAD
-	@ConditionalOnProperty(prefix = "spring.devtools.restart", name = "enabled",
-			matchIfMissing = true)
-	static class RestartConfiguration
-			implements ApplicationListener<ClassPathChangedEvent> {
-=======
 	@ConditionalOnProperty(prefix = "spring.devtools.restart", name = "enabled", matchIfMissing = true)
-	static class RestartConfiguration {
->>>>>>> c6c139d9
+	static class RestartConfiguration implements ApplicationListener<ClassPathChangedEvent> {
 
 		private final DevToolsProperties properties;
 
@@ -192,9 +185,8 @@
 
 		@Override
 		public void onApplicationEvent(ApplicationEvent event) {
-			if (event instanceof ContextRefreshedEvent
-					|| (event instanceof ClassPathChangedEvent
-							&& !((ClassPathChangedEvent) event).isRestartRequired())) {
+			if (event instanceof ContextRefreshedEvent || (event instanceof ClassPathChangedEvent
+					&& !((ClassPathChangedEvent) event).isRestartRequired())) {
 				this.liveReloadServer.triggerReload();
 			}
 		}
