--- conflicted
+++ resolved
@@ -228,13 +228,8 @@
       image: spring-boot-ci-image
       file: git-repo/ci/tasks/build-project.yml
     - in_parallel:
-<<<<<<< HEAD
       - task: build-smoke-tests
-        timeout: 1h30m
-=======
-      - task: build-samples
-        timeout: ((task-timeout))
->>>>>>> bd815f6b
+        timeout: ((task-timeout))
         image: spring-boot-ci-image
         file: git-repo/ci/tasks/build-smoke-tests.yml
       - task: build-integration-tests
@@ -307,13 +302,8 @@
       image: spring-boot-ci-image
       file: git-repo/ci/tasks/build-pr-project.yml
     - in_parallel:
-<<<<<<< HEAD
       - task: build-smoke-tests
-        timeout: 1h30m
-=======
-      - task: build-samples
-        timeout: ((task-timeout))
->>>>>>> bd815f6b
+        timeout: ((task-timeout))
         image: spring-boot-ci-image
         file: git-repo/ci/tasks/build-smoke-tests.yml
       - task: build-integration-tests
@@ -350,13 +340,8 @@
       image: spring-boot-jdk11-ci-image
       file: git-repo/ci/tasks/build-project.yml
     - in_parallel:
-<<<<<<< HEAD
       - task: build-smoke-tests
-        timeout: 1h30m
-=======
-      - task: build-samples
-        timeout: ((task-timeout))
->>>>>>> bd815f6b
+        timeout: ((task-timeout))
         image: spring-boot-jdk11-ci-image
         file: git-repo/ci/tasks/build-smoke-tests.yml
       - task: build-integration-tests
@@ -401,13 +386,8 @@
           image: spring-boot-jdk12-ci-image
           file: git-repo/ci/tasks/build-project.yml
         - in_parallel:
-<<<<<<< HEAD
             - task: build-smoke-tests
-              timeout: 1h30m
-=======
-            - task: build-samples
               timeout: ((task-timeout))
->>>>>>> bd815f6b
               image: spring-boot-jdk12-ci-image
               file: git-repo/ci/tasks/build-smoke-tests.yml
             - task: build-integration-tests
